--- conflicted
+++ resolved
@@ -99,7 +99,6 @@
 extern crate serde_derive;
 extern crate serde;
 
-<<<<<<< HEAD
 #[cfg(not(any(target_arch = "wasm32", target_arch = "asmjs")))]
 extern crate gl;
 #[cfg(not(any(target_arch = "wasm32", target_arch = "asmjs")))]
@@ -121,14 +120,6 @@
 pub mod loader;
 pub mod planar_camera;
 pub mod planar_line_renderer;
-=======
-pub mod builtin;
-pub mod camera;
-mod error;
-pub mod light;
-pub mod line_renderer;
-pub mod loader;
->>>>>>> e948b671
 pub mod point_renderer;
 pub mod post_processing;
 pub mod resource;
